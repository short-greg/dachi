from abc import abstractmethod, ABC
import typing


def _is_function(f):

    f_type = type(f)
    return f_type == type(_is_function) or f_type == type(hasattr)


class T(ABC):
    """Define a transmission to pass through the graph"""

    def __init__(self, name: str):
        """Create a transition

        Args:
            name (str): Name of the transmission
        """
        self._name = name

    @property
    def value(self) -> typing.Any:
        """

        Returns:
            typing.Any: 
        """
        pass

    @property
    def name(self) -> str:
        return self._name

    def probe(self, by: typing.Dict['Var', typing.Any]=None, stored: typing.Dict[str, typing.Any]=None):
        stored = stored if stored is not None else {}
        by = by if by is not None else {}

        for _, result in self.traverse(by, stored, True):
            print(_, result)
            pass

        result = stored[self._name][1]
        if isinstance(result, Output):
            result = result.value
        # TODO: I may need a different kind of instance
        # because it is possible that a tuple is returned in some cases
        elif isinstance(result, typing.Tuple):
            result = tuple(r_i.value if isinstance(r_i, Output) else r_i for r_i in result)
        return result

    @abstractmethod
    def clone(self) -> 'T':
        pass

    @abstractmethod
    def retrieve(self, key: str) -> 'T':
        pass

    @abstractmethod
    def traverse(self, by: typing.Dict['Var', typing.Any]=None, stored: typing.Dict[str, typing.Any]=None, evaluate: bool=False) -> typing.Iterator[typing.Tuple['T', typing.Any]]:
        """

        Args:
            by (typing.Dict[Var, typing.Any], optional): _description_. Defaults to None.
            stored (typing.Dict[str, typing.Any], optional): _description_. Defaults to None.

        Returns:
            typing.Any: The result of the probe
        """
        pass


class Field(object):
<<<<<<< HEAD
    """
=======
    """Specify the fields for a node
>>>>>>> 5c683c48
    """

    def __init__(self, name: str, dtype: str=None, default: typing.Union[typing.Any, typing.Callable[[], typing.Any]]=None):
        """Create a field object

        Args:
            name (str): Name of the field
            dtype (str, optional): Type of the field. Defaults to None.
            default (typing.Union[typing.Any, typing.Callable[[], typing.Any]], optional): Default value for the field. Defaults to None.
        """
        self.name = name
        self.dtype = dtype
        self.default = default

    @classmethod
    def factory(self, f) -> 'Field':
        """Create a field based on the value f

        Args:
            f : The values for field

        Raises:
            ValueError: If the value for the field is invalid

        Returns:
            Field: The resulting field
        """
        if isinstance(f, Field):
            return Field(f.name, f.dtype, f.default)
        if isinstance(f, str):
            return Field(f)
        if isinstance(f, typing.Tuple) or isinstance(f, typing.List):
            return Field(*f)
        raise ValueError(f'Argument f must be of type Field, string or tuple')


class FieldList(object):
    """Define a list of fields
    """

    def __init__(self, fields: typing.List[Field]):
        """Create A FieldList with a list of fields.

        Args:
            fields (typing.List[Field]): Fields to create with
        """

        self.fields = [Field.factory(field) for field in fields]
        self._field_map = {field.name: i for i, field in enumerate(self.fields)}

    def index(self, name: str) -> int:
        """Retrieve the index of the field

        Args:
            name (str): name of the field

        Raises:
            ValueError: If the index does not exist

        Returns:
            int: Index of the field
        """
        try:
            return self._field_map[name]
        except KeyError:
            raise ValueError(f'No field named {name} in the Field List')


class Node(ABC):
<<<<<<< HEAD
    """A node in the graph defines the operation to execute. 
=======
    """
>>>>>>> 5c683c48
    """

    # Define the ouptuts for the operation
    outputs = FieldList([])

    def __init__(self, name: str):
        """Create a node in the graph

        Args:
            name (str): Name of the node
        """
        self._name = name

    @property
    def name(self) -> str:
        """
        Returns:
            str: The name of the node
        """
        return self._name

    @abstractmethod
    def op(self) -> typing.Any:
        """The operation for the node. 

        Returns:
            typing.Any: The result of the node
        """
        pass

    def __call__(self, *args, **kwargs) -> typing.Any:
        return self.op(*args, **kwargs)

    def link(self, *args, **kwargs) -> typing.Union[T, typing.Tuple[T], typing.Any, typing.Tuple[typing.Any]]:
        """Use for transmissions. This wraps the operation

        Returns:
            typing.Union[typing.Any, typing.Tuple[typing.Any]]: 
        """
        is_variable = False

        op_args = []
        op_kwargs = {}
        for arg in args:
            arg, is_variable = get_arg(arg, is_variable)
            op_args.append(arg)

        for k, arg in op_kwargs.items():
            arg, is_variable = get_arg(arg, is_variable)
            op_kwargs[k] = arg

        if is_variable:
            return Process(self, args, op_kwargs)

        args = [arg.value if isinstance(arg, T) else arg for arg in args]
        kwargs = {k: arg.value if isinstance(arg, T) else arg for k, arg in kwargs.items()}
        result = self.op(*args, **kwargs)
        if isinstance(result, typing.Tuple):
            return tuple(Output(self._name, result_i, self) for result_i in result)
        return Output(self._name, result, self)
    
    def clone(self) -> 'Node':
        
        return self.__class__(
            self.name
        )
    

class NodeFunc(Node):

    def __init__(self, name: str, f, inputs: typing.List[Field], outputs: typing.List[Field]):
        super().__init__(name)
        self._inputs = inputs
        self._outputs = outputs
        self._f = f

    def op(self, *args, **kwargs) -> typing.Any:
        return super().op()

    @property
    def outputs(self) -> FieldList:

        return self._outputs


class NodeMethod(Node):

    def __init__(self, obj, f, inputs: typing.List[Field], outputs: typing.List[Field]):

        super().__init__(f'{obj.__class__.__name__}_{f.__name__}')
        self._obj = obj
        self._f = f
        self._inputs = inputs
        self._outputs = outputs

    def op(self, *args, **kwargs) -> typing.Any:
        
        return self._f(self._obj, *args, **kwargs)


class NodeFunc(Node):

    def __init__(self, f, inputs: typing.List[Field], outputs: typing.List[Field]):
        
        super().__init__(name=f.__name__)
        self.f = f
        self._inputs = inputs
        self._outputs = outputs

    def op(self, *args, **kwargs) -> typing.Any:
        
        return self.f(
            *args, **kwargs
        )


def nodemethod(inputs: typing.List[Field], outputs: typing.List[Field]):

    def _out(f):
        node = None

        def _in(self, *args, link: bool=False, get_node: bool=False, **kwargs):
            nonlocal node

            if node is None:
                node = NodeMethod(
                    self, f, inputs, outputs
                )
            if link:
                if get_node is True:
                    raise ValueError('Cannot link if GetNode is true')
                return node.link(*args, **kwargs)
            if get_node:
                if len(args) != 0 or len(kwargs) != 0:
                    raise ValueError('Must not pass in args or kwargs if getting the node.')
                return node
            
            return node(*args, **kwargs)
        _in.node_method = True
        return _in
    return _out



def nodefunc(inputs: typing.List[Field], outputs: typing.List[Field]):

    def _(f):

        return NodeFunc(
            f, inputs, outputs
        )
    return _


class Output(T):
    """An output transmission defines the result of an
    operation in a node
    """

    def __init__(self, name: str, value, node: Node=None):
        """Create an output transmission

        Args:
            name (str): The name of the output
            value: The value of the output
            node (Node, optional): The node used to generate the output. Defaults to None.
        """
        super().__init__(name)
        self._value = value
        self._node = node

    @property
    def value(self) -> typing.Any:
        return self._value
    
    @property
    def node(self) -> 'Node':
        return self._node

    # TODO: use "deep copy?"
    def clone(self) -> 'Output':
        return Output(
            self.name, self._value
        )

    def retrieve(self, key: str) -> 'T':
        if self._name == key:
            return self

    def traverse(self, by: typing.Dict['Var', typing.Any]=None, stored: typing.Dict[str, typing.Any]=None, evaluate: bool=False) -> typing.Iterator[typing.Tuple['T', typing.Any]]:
        """

        Args:
            by (typing.Dict[Var, typing.Any], optional): _description_. Defaults to None.
            stored (typing.Dict[str, typing.Any], optional): _description_. Defaults to None.

        Returns:
            typing.Any: The result of the probe
        """
        stored = stored if stored is not None else {}
        by = by if by is not None else {}
        if evaluate:
            result = self, self._value
        else: 
            result = self
        stored[self._name] = result
        yield result


class Var(T):
    """Create a variable transmission that will output a value to send to nodes
    """

    def __init__(self, name: str, dtype: str=None, default:typing.Any=None):
        """

        Args:
            name (str): Name of the variable
            dtype (str, optional): The type of the variable. Defaults to None.
            default (optional): Default variable for the variable. Defaults to None. If it is of type function or
             builtin_function_or_method it will be called
        """
        super().__init__(name)
        self.dtype = dtype
        self._default = default

    @property
    def value(self) -> typing.Any:
        """
        Returns:
            typing.Any: The default value for the var
        """
        if _is_function(self._default):
            return self._default()
        return self._default

    def set(self, default):
        """

        Args:
            default: Set the default value for the var
        """
        self._default = default

    def validate(self, by: typing.Dict['Var', typing.Any]) -> typing.Any:
        """Validate the value in by

        Args:
            by (typing.Dict[Var, typing.Any]): List of variables and their values

        Raises:
            ValueError: if the value is not is not valid

        Returns:
            typing.Any
        """

        try:
            val = by[self]
        except KeyError:
            return self._default
        if self.dtype is not None and not isinstance(val, self.dtype):
            raise ValueError(f'Value must be of dtype {self.dtype}')
        return val        

    def clone(self) -> 'Var':
        return Var(
            self.name, self.dtype, self._default
        )

    def retrieve(self, key: str) -> 'T':
        if self._name == key:
            return self 

    def traverse(self, by: typing.Dict['Var', typing.Any]=None, stored: typing.Dict[str, typing.Any]=None, evaluate: bool=False) -> typing.Iterator[typing.Tuple['T', typing.Any]]:
        """

        Args:
            by (typing.Dict[Var, typing.Any], optional): _description_. Defaults to None.
            stored (typing.Dict[str, typing.Any], optional): _description_. Defaults to None.

        Returns:
            typing.Any: The result of the probe
        """
        stored = stored if stored is not None else {}
        by = by if by is not None else {}
        if evaluate:
            result = self, self.validate(by)
        else:
            result = self
        stored[self._name] = result
        yield result


class Process(T):
    """
    """

    def __init__(self, node: 'Node', args: typing.List=None, kwargs: typing.Dict=None):
        """Wraps a node in a graph. Each arg and kwargs will be used to define teh graph

        Args:
            node (Node): Node to use 
            args (typing.List): The args to pass to the node
            kwargs (typing.Dict): The kwargs to pass to the node
        """
        super().__init__(node.name)
        self._node = node
        self._args: typing.List[T] = args or []
        self._kwargs: typing.Dict[str, T] = kwargs or {}

    @property
    def value(self) -> typing.Any:
        """

        Returns:
            typing.Any: The output of the process
        """
        return self.probe()
    
    def traverse(self, by: typing.Dict['Var', typing.Any]=None, stored: typing.Dict[str, typing.Any]=None, evaluate: bool=False) -> typing.Iterator[typing.Tuple['T', typing.Any]]:
        """

        Args:
            by (typing.Dict[Var, typing.Any], optional): _description_. Defaults to None.
            stored (typing.Dict[str, typing.Any], optional): _description_. Defaults to None.

        Returns:
            typing.Any: The result of the probe
        """

        stored = stored if stored is not None else {}
        by = by if by is not None else {}
        if self._name in stored:
            cur = stored[self._name]
            if cur == self and not evaluate or cur != self and evaluate:
                yield cur
                return
        args = []
        kwargs = {}
        for arg in self._args:
            if isinstance(arg, T):
                for cur_arg in arg.traverse(by, stored, evaluate=evaluate):
                    yield cur_arg
                
                arg = cur_arg if not evaluate else cur_arg[1] # arg.probe(by, stored)
            args.append(arg)
        for k, arg in self._kwargs.items():
            if isinstance(arg, T):
                # If T is asynchronous
                # 1) already "running"
                # 2) not running yet
                # 3) In either case, I do a "traverse_async" here
                # 4) then before I execute the node I need to collect the results.. 
                # ... I'll want to create a sandbox to demonstrate this first
                for cur_arg in arg.traverse(by, stored, evaluate=evaluate):
                    yield cur_arg
                arg = cur_arg if not evaluate else cur_arg[1] # arg.probe(by, stored)
                # arg = arg.probe(by, stored)
            kwargs[k] = arg
        if evaluate:
            result = self, self._node(*args, **kwargs)
            print('Traverse: ', result)
        else:
            result = self
        stored[self._name] = result
        yield result

    def clone(self) -> 'Process':
        """
        Returns:
            Process: The cloned process
        """
        args = [arg.clone() if isinstance(arg, T) else arg for arg in self._args]
        kwargs = {k: arg.clone() if isinstance(arg, T) else arg for k, arg in self._kwargs.items()}
        return Process(
            self._node, args, kwargs
        )

    def retrieve(self, key: str) -> 'T':
        if self._name == key:
            return self
        for arg in self._args:
            if isinstance(arg, T):
                result = arg.retrieve(key)
                if result is not None:
                    return result

        for key, arg in self._kwargs.items():
            if isinstance(arg, T):
                result = arg.retrieve(key)
                if result is not None:
                    return result


def probe_ts(ts: typing.List[typing.Union[T, typing.Tuple[T, int]]], by: typing.Dict[Var, str]=None, stored: typing.Dict[str, typing.Any]=None):
    
    stored = stored if stored is not None else {}
    by = by if by is not None else {}

    results = []
    for t in ts:
        if isinstance(t, typing.Tuple):
            t, idx = t
        else:
            idx = None
        result = t.probe(by, stored)
        print(result)
        if isinstance(result, typing.Tuple):
            if idx is None:
                raise ValueError(f'Index must be specified for {t.name}')
            result = result[idx]
        results.append(result)

    print(results)
    return tuple(results)


def get_arg(arg, is_variable: bool=False):

    if isinstance(arg, Var) or isinstance(arg, Process):
        return arg, True
    elif isinstance(arg, Output):
        return arg.value, False or is_variable
    return arg, False or is_variable


def to_by(trans: typing.List[Var], args: typing.List[str], kwargs: typing.Dict[str, typing.Any]):
    
    i = 0
    by = {}
    for t, arg in zip(trans, args):
        by[t] = arg
        i += 1
    for k, arg in kwargs.items():
        if k in by:
            raise ValueError(f'Key-value argument {k} has already been defined')
        by[k] = arg
    return by


class Tako(Node):
    
    @abstractmethod
    def traverse(self, **kwargs) -> typing.Iterator[T]:
        pass

    @abstractmethod
    def op(self, *args, **kwargs) -> typing.Any:
        pass



"""
I can define the names of the 
I can probe the tran


# Transmission contains data, transmission contains a link to the incoming node

"""<|MERGE_RESOLUTION|>--- conflicted
+++ resolved
@@ -72,11 +72,7 @@
 
 
 class Field(object):
-<<<<<<< HEAD
-    """
-=======
-    """Specify the fields for a node
->>>>>>> 5c683c48
+    """
     """
 
     def __init__(self, name: str, dtype: str=None, default: typing.Union[typing.Any, typing.Callable[[], typing.Any]]=None):
@@ -146,11 +142,7 @@
 
 
 class Node(ABC):
-<<<<<<< HEAD
     """A node in the graph defines the operation to execute. 
-=======
-    """
->>>>>>> 5c683c48
     """
 
     # Define the ouptuts for the operation
