from typing import AsyncIterator, Dict
import pkg_resources
import openai
import typing

from .._core import Message, AIPrompt
<<<<<<< HEAD
from .._core import AIModel, AIResponse, Instruction, TextMessage, render
=======
from .._core import AIModel, AIResponse, Cue, TextMessage
>>>>>>> fa85035e

# TODO: add utility for this
required = {'openai'}
installed = {pkg.key for pkg in pkg_resources.working_set}
missing = required - installed


if len(missing) > 0:

    raise RuntimeError(f'To use this module openai must be installed.')


class OpenAIChatModel(AIModel):
    """A model that uses OpenAI's Chat API
    """

    def __init__(self, model: str, **kwargs) -> None:
        """Create an OpenAIChat model

        Args:
            model (str): The name of the model
        """
        super().__init__()
        self.model = model
        self.kwargs = kwargs

    def convert(self, message: Message) -> typing.Dict:
        """Convert the messages to a format to use for the OpenAI API

        Args:
            messages (typing.List[Message]): The messages

        Returns:
            typing.List[typing.Dict]: The input to the API
        """
        text = message['text']
        if isinstance(text, Cue):
            text = text.render()
        return {
            'role': message.source,
            'content': text
        }

    def forward(self, prompt: AIPrompt, **kwarg_override) -> AIResponse:
        """Execute the model

        Args:
            prompt (AIPrompt): The message to send the model

        Returns:
            AIResponse: the response from the model
        """
        kwargs = {
            **self.kwargs,
            **kwarg_override
        }
        client = openai.OpenAI()

        response = client.chat.completions.create(
            model=self.model,
            messages=self.convert_messages(prompt.aslist()),
            **kwargs
        )
        p = prompt.reader()
        text = response.choices[0].message.content
        message = TextMessage('assistant', text)
        
        val = p.read(text)
        
        return AIResponse(
            message,
            response,
            val
        )

    def stream_forward(
        self, prompt: AIPrompt, 
        **kwarg_override
    ) -> typing.Iterator[typing.Tuple[AIResponse, AIResponse]]:
        """Stream the model

        Args:
            prompt (AIPrompt): the model prmopt

        Yields:
            Iterator[typing.Iterator[typing.Tuple[AIResponse, AIResponse]]]: the responses from the model
        """
        kwargs = {
            **self.kwargs,
            **kwarg_override
        }
        
        client = openai.OpenAI()
        query = client.chat.completions.create(
            model=self.model,
            messages=self.convert_messages(prompt.aslist()),
            stream=True,
            **kwargs
        )
        cur_message = ''
        p = prompt.reader()
        for chunk in query:
            delta = chunk.choices[0].delta.content

            if delta is None:
                delta = ''
            
            cur_message = cur_message + delta
            
            message = TextMessage('assistant', cur_message)
            dx = TextMessage('assistant', delta)

            dx_val = p.read(delta)
            yield AIResponse(
                message, chunk, p.read(cur_message)
            ), AIResponse(
                dx, chunk, dx_val
            )
    
    async def async_forward(
        self, prompt: AIPrompt, 
        **kwarg_override
    ) -> typing.Tuple[str, typing.Dict]:
        """

        Args:
            prompt (AIPrompt): The 

        Returns:
            typing.Tuple[str, typing.Dict]: _description_
        """
        client = openai.AsyncOpenAI()

        kwargs = {
            **self.kwargs,
            **kwarg_override
        }
        p = prompt.reader()

        response = await client.chat.completions.create(
            model=self.model,
            messages=self.convert(prompt),
            **kwargs
        )
        text = response.choices[0].message.content
        return AIResponse(
            TextMessage('assistant', text),
            response,
            p.read(text)
        )

    async def async_stream_forward(self, prompt: AIPrompt, **kwarg_override) -> AsyncIterator[typing.Tuple[AIResponse, AIResponse]]:
        """Stream the model asyncrhonously

        Args:
            prompt (AIPrompt): The prompt for the model

        Yields:
            Iterator[AsyncIterator[typing.Tuple[AIResponse, AIResponse]]]: The response from the model
        """

        kwargs = {
            **self.kwargs,
            **kwarg_override
        }
        client = openai.AsyncOpenAI()
        query = await client.chat.completions.create(
            model=self.model,
            messages=self.convert(prompt.aslist()),
            stream=True,
            **kwargs
        )
        p = prompt.reader()

        cur_message = ''
        async for chunk in query:
            delta = chunk.choices[0].delta.content
            if delta is None:
                delta = ''
            cur_message = cur_message + delta

            yield AIResponse(
                TextMessage('assistant', cur_message),
                chunk,
                p.stream_read(cur_message),
            ), AIResponse(
                TextMessage('assistant', delta),
                chunk,
                None
            )


class OpenAIMessage(TextMessage):
    """A text message made to work with OpenAI. Especially makes
    using prompt more straightforward
    """
    
    def prompt(self, model: typing.Union[AIModel, str], **kwarg_overrides) -> AIResponse:
        """prompt the model

        Args:
            model (typing.Union[AIModel, str]): The model to execute

        Returns:
            AIResponse: The response from the model
        """
        if isinstance(model, str):
            model = OpenAIChatModel(model, **kwarg_overrides)

        return super().prompt(model, **kwarg_overrides)


class OpenEmbeddingModel(AIModel):

    def __init__(self, model: str, **kwargs) -> None:
        super().__init__()
        self.model = model
        self.kwargs = kwargs

    def convert(self, message: Message) -> typing.Dict:
        """Convert the messages to a format to use for the OpenAI API

        Args:
            messages (typing.List[Message]): The messages

        Returns:
            typing.List[typing.Dict]: The input to the API
        """
        return list(
            render(text_i) for text_i in message['texts']
        )


    def forward(self, prompt: AIPrompt, **kwarg_override) -> Dict:

        kwargs = {
            **self.kwargs,
            **kwarg_override
        }
        client = openai.OpenAI()

        response = client.embeddings.create(
            model=self.model,
            input=self.convert(prompt),
            **kwargs
        )
        embeddings = [e for e in response.data]
        
        return AIResponse(
            embeddings,
            response,
            embeddings
        )

    def stream_forward(
        self, prompt: AIPrompt, 
        **kwarg_override
    ) -> typing.Iterator[typing.Tuple[AIResponse, AIResponse]]:

        response = self.forward(prompt, **kwarg_override)
        yield response, response
        
    async def async_forward(
        self, prompt: AIPrompt, 
        **kwarg_override
    ) -> typing.Tuple[str, typing.Dict]:
        client = openai.AsyncOpenAI()

        kwargs = {
            **self.kwargs,
            **kwarg_override
        }
        response = client.embeddings.create(
            model=self.model,
            input=self.convert(prompt),
            **kwargs
        )
        embeddings = [e for e in response.data]
        
        return AIResponse(
            embeddings,
            response,
            embeddings
        )

    async def async_stream_forward(self, prompt: AIPrompt, **kwarg_override) -> AsyncIterator[typing.Tuple[AIResponse, AIResponse]]:

        response = await self.async_forward(prompt, **kwarg_override)
        yield response, response<|MERGE_RESOLUTION|>--- conflicted
+++ resolved
@@ -4,11 +4,7 @@
 import typing
 
 from .._core import Message, AIPrompt
-<<<<<<< HEAD
-from .._core import AIModel, AIResponse, Instruction, TextMessage, render
-=======
 from .._core import AIModel, AIResponse, Cue, TextMessage
->>>>>>> fa85035e
 
 # TODO: add utility for this
 required = {'openai'}
